--- conflicted
+++ resolved
@@ -4,12 +4,9 @@
     "dockerfile": "Dockerfile",
     "args": {
       "TZ": "${localEnv:TZ:America/Los_Angeles}",
-<<<<<<< HEAD
-      "CLAUDE_CODE_VERSION": "latest"
-=======
+      "CLAUDE_CODE_VERSION": "latest",
       "GIT_DELTA_VERSION": "0.18.2",
       "ZSH_IN_DOCKER_VERSION": "1.2.0"
->>>>>>> 6f6fc43c
     }
   },
   "runArgs": [
